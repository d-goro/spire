package main

import (
	"crypto/rand"
	"crypto/rsa"
	"crypto/x509"
	"crypto/x509/pkix"
	"encoding/pem"
	"fmt"
	"io/ioutil"
	"path/filepath"
	"sync"
	"testing"

<<<<<<< HEAD
	"github.com/spiffe/go-spiffe"
	iface "github.com/spiffe/sri/pkg/common/plugin"
=======
	"github.com/spiffe/sri/helpers/testutil"
	"github.com/spiffe/sri/pkg/server/ca"
>>>>>>> c0abb159
	"github.com/stretchr/testify/assert"
	"github.com/stretchr/testify/require"

	upca "github.com/spiffe/sri/plugin/server/upstreamca-memory/pkg"
)

func TestMemory_Configure(t *testing.T) {
	config := `{"trust_domain":"example.com", "ttl":3600000, "key_size":2048}`
	pluginConfig := &iface.ConfigureRequest{
		Configuration: config,
	}

	m := &memoryPlugin{
		mtx: &sync.RWMutex{},
	}
	resp, err := m.Configure(pluginConfig)
	assert.Nil(t, err)
	assert.Equal(t, &iface.ConfigureResponse{}, resp)
}

func TestMemory_GetPluginInfo(t *testing.T) {
	m, err := NewWithDefault()
	require.NoError(t, err)
	res, err := m.GetPluginInfo()
	require.NoError(t, err)
	assert.NotNil(t, res)
}

func TestMemory_GenerateCsr(t *testing.T) {
	m, err := NewWithDefault()
	require.NoError(t, err)

	csr, err := m.GenerateCsr()
	require.NoError(t, err)
	assert.NotEmpty(t, csr)
}

func TestMemory_LoadValidValidCertificate(t *testing.T) {
	m, err := NewWithDefault()
	require.NoError(t, err)

	const testDataDir = "_test_data/cert_valid"
	validCertFiles, err := ioutil.ReadDir(testDataDir)
	assert.NoError(t, err)

	for _, validCertFile := range validCertFiles {
		certPEM, err := ioutil.ReadFile(filepath.Join(testDataDir, validCertFile.Name()))
		require.NoError(t, err)
		err = m.LoadCertificate(certPEM)
		require.NoError(t, err)
	}
}

func TestMemory_LoadValidInvalidCertificate(t *testing.T) {
	m, err := NewWithDefault()
	require.NoError(t, err)

	const testDataDir = "_test_data/cert_invalid"
	validCertFiles, err := ioutil.ReadDir(testDataDir)
	assert.NoError(t, err)

	for _, validCertFile := range validCertFiles {
		certPEM, err := ioutil.ReadFile(filepath.Join(testDataDir, validCertFile.Name()))
		require.NoError(t, err)
		err = m.LoadCertificate(certPEM)
		require.Error(t, err)
	}
}

func TestMemory_FetchCertificate(t *testing.T) {
	m, err := NewWithDefault()
	require.NoError(t, err)
	cert, err := m.FetchCertificate()
	require.NoError(t, err)
	assert.Empty(t, cert)
}

func TestMemory_bootstrap(t *testing.T) {
	m, err := NewWithDefault()
	require.NoError(t, err)

	ca, err := upca.NewWithDefault()
	require.NoError(t, err)

	csr, err := m.GenerateCsr()
	require.NoError(t, err)

	cresp, err := ca.SubmitCSR(csr)
	require.NoError(t, err)

	err = m.LoadCertificate(cresp.Cert)
	require.NoError(t, err)

	lcert, err := m.FetchCertificate()
	require.NoError(t, err)

	assert.Equal(t, cresp.Cert, lcert)

	wcsr := createWorkloadCSR(t)

	wcert, err := m.SignCsr(wcsr)
	require.NoError(t, err)

	assert.NotEmpty(t, wcert)
}

<<<<<<< HEAD
=======
func TestMemory_race(t *testing.T) {
	m := createDefault(t)

	ca, err := upca.NewWithDefault()
	require.NoError(t, err)

	csr, err := m.GenerateCsr()
	require.NoError(t, err)

	cresp, err := ca.SubmitCSR(csr)
	require.NoError(t, err)

	wcsr := createWorkloadCSR(t)

	testutil.RaceTest(t, func(t *testing.T) {
		m.GenerateCsr()
		m.LoadCertificate(cresp.Cert)
		m.FetchCertificate()
		m.SignCsr(wcsr)
	})
}

func createDefault(t *testing.T) ca.ControlPlaneCa {
	m, err := NewWithDefault()
	require.NoError(t, err)
	return m
}

>>>>>>> c0abb159
func createWorkloadCSR(t *testing.T) []byte {
	keysz := 1024
	key, err := rsa.GenerateKey(rand.Reader, keysz)
	require.NoError(t, err)

	uriSans, err := spiffe.MarshalUriSANs([]string{fmt.Sprintf("spiffe://localhost")})
	require.NoError(t, err)

	template := x509.CertificateRequest{
		Subject: pkix.Name{
			Country:      []string{"US"},
			Organization: []string{"SPIFFE"},
			CommonName:   "workload",
		},
		ExtraExtensions: []pkix.Extension{
			{
				Id:       spiffe.OidExtensionSubjectAltName,
				Value:    uriSans,
				Critical: true,
			}},
		SignatureAlgorithm: x509.SHA256WithRSA,
	}

	csr, err := x509.CreateCertificateRequest(rand.Reader, &template, key)
	require.NoError(t, err)

	return pem.EncodeToMemory(&pem.Block{
		Type:  "CERTIFICATE REQUEST",
		Bytes: csr,
	})
}<|MERGE_RESOLUTION|>--- conflicted
+++ resolved
@@ -12,13 +12,9 @@
 	"sync"
 	"testing"
 
-<<<<<<< HEAD
-	"github.com/spiffe/go-spiffe"
-	iface "github.com/spiffe/sri/pkg/common/plugin"
-=======
+  "github.com/spiffe/go-spiffe"
 	"github.com/spiffe/sri/helpers/testutil"
 	"github.com/spiffe/sri/pkg/server/ca"
->>>>>>> c0abb159
 	"github.com/stretchr/testify/assert"
 	"github.com/stretchr/testify/require"
 
@@ -125,8 +121,6 @@
 	assert.NotEmpty(t, wcert)
 }
 
-<<<<<<< HEAD
-=======
 func TestMemory_race(t *testing.T) {
 	m := createDefault(t)
 
@@ -149,13 +143,6 @@
 	})
 }
 
-func createDefault(t *testing.T) ca.ControlPlaneCa {
-	m, err := NewWithDefault()
-	require.NoError(t, err)
-	return m
-}
-
->>>>>>> c0abb159
 func createWorkloadCSR(t *testing.T) []byte {
 	keysz := 1024
 	key, err := rsa.GenerateKey(rand.Reader, keysz)
