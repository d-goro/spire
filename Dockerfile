FROM ubuntu:xenial

RUN apt-get update

RUN apt-get -y install \
    software-properties-common python-software-properties

RUN apt-get -y install \
    curl unzip git build-essential

RUN add-apt-repository ppa:longsleep/golang-backports
RUN apt-get update
RUN apt-get -y install golang-go

RUN add-apt-repository ppa:masterminds/glide && apt-get update

RUN apt-get -y install glide

RUN mkdir -p /root/go/src/github.com/spiffe && \
    ln -s /code /root/go/src/github.com/spiffe/spire

<<<<<<< HEAD
ENV GOPATH /root/go
ENV GOROOT /usr/lib/go/
ENV PWD /root/go/src/github.com/spiffe/sri
WORKDIR ${PWD}
=======
WORKDIR /root/go/src/github.com/spiffe/spire
>>>>>>> 424ca896

# Hack: preserve breadcrumb when WORKDIR is a symlink
CMD ["/bin/bash", \
     "-c", \
     "cd /root/go/src/github.com/spiffe/spire && \
      eval $(./build.sh env) && /bin/bash \
     "]<|MERGE_RESOLUTION|>--- conflicted
+++ resolved
@@ -19,14 +19,10 @@
 RUN mkdir -p /root/go/src/github.com/spiffe && \
     ln -s /code /root/go/src/github.com/spiffe/spire
 
-<<<<<<< HEAD
 ENV GOPATH /root/go
 ENV GOROOT /usr/lib/go/
-ENV PWD /root/go/src/github.com/spiffe/sri
+ENV PWD /root/go/src/github.com/spiffe/spire
 WORKDIR ${PWD}
-=======
-WORKDIR /root/go/src/github.com/spiffe/spire
->>>>>>> 424ca896
 
 # Hack: preserve breadcrumb when WORKDIR is a symlink
 CMD ["/bin/bash", \
