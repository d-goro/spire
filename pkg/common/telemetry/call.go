package telemetry

import (
	"sync"
	"time"
)

// CallCounter is used to track timing and other information about a "call". It
// is intended to be scoped to a function with a defer and a named error value,
// if applicable, like so:
//
// func Foo() (err error) {
//     call := StartCall(metrics, "foo")
//     defer call.Done(&err)
//
//     call.AddLabel("food", "burgers")
// }
//
// In the simplest case, if no labels are going to be added, the CountCall function
// provides an easier interface:
//
// func Foo() (err error) {
//     defer CountCall(metrics, "foo")(&err)
// }
type CallCounter struct {
	metrics Metrics
	key     []string
	labels  []Label
	start   time.Time
	done    bool
	mu      sync.Mutex
}

// StartCall starts a "call", which when finished via Done() will emit timing
// and error related metrics.
func StartCall(metrics Metrics, key string, keyn ...string) *CallCounter {
	return &CallCounter{
		metrics: metrics,
		key:     append([]string{key}, keyn...),
		start:   time.Now(),
	}
}

// AddLabel adds a label to be emitted with the call counter. It is safe to call
// from multiple goroutines.
func (c *CallCounter) AddLabel(name, value string) {
	c.mu.Lock()
	c.labels = append(c.labels, Label{Name: name, Value: value})
	c.mu.Unlock()
}

// Done finishes the "call" and emits metrics. No other calls to the CallCounter
// should be done during or after the call to Done. In other words, it is not
// thread-safe and is intended to be the final call to the CallCounter struct.
func (c *CallCounter) Done(errp *error) {
	if c.done {
		return
	}
	c.done = true
	key := c.key
	if errp != nil && *errp != nil {
		key = append(key, "error")
	}
<<<<<<< HEAD
	c.metrics.IncrCounterWithLabels(c.key, 1, c.labels)
	c.metrics.MeasureSince(append(c.key, "time"), c.start)
=======
	c.metrics.IncrCounterWithLabels(key, 1, c.labels)
	c.metrics.MeasureSinceWithLabels(append(key, "elapsed_time"), c.start, c.labels)
>>>>>>> 26de46f5
}

func CountCall(metrics Metrics, key string, keyn ...string) func(*error) {
	counter := StartCall(metrics, key, keyn...)
	return counter.Done
}<|MERGE_RESOLUTION|>--- conflicted
+++ resolved
@@ -61,13 +61,8 @@
 	if errp != nil && *errp != nil {
 		key = append(key, "error")
 	}
-<<<<<<< HEAD
-	c.metrics.IncrCounterWithLabels(c.key, 1, c.labels)
-	c.metrics.MeasureSince(append(c.key, "time"), c.start)
-=======
 	c.metrics.IncrCounterWithLabels(key, 1, c.labels)
 	c.metrics.MeasureSinceWithLabels(append(key, "elapsed_time"), c.start, c.labels)
->>>>>>> 26de46f5
 }
 
 func CountCall(metrics Metrics, key string, keyn ...string) func(*error) {
